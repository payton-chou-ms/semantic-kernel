package com.microsoft.semantickernel.textcompletion;

import com.microsoft.semantickernel.StreamingKernelContent;
import javax.annotation.Nullable;

/**
 * StreamingTextContent is a wrapper for TextContent that allows for streaming.
 */
public class StreamingTextContent extends StreamingKernelContent<TextContent> {

    /**
<<<<<<< HEAD
     * Initializes a new instance of the {@code StreamingTextContent} class with a provided text content.
=======
     * Initializes a new instance of the {@code StreamingTextContent} class with a provided text
     * content.
>>>>>>> 73caad52
     *
     * @param content The text content.
     */
    public StreamingTextContent(TextContent content) {
        super(content, 0, null, null);
    }

<<<<<<< HEAD
    @Override
    public String getContent() {
        return ((TextContent) getInnerContent()).getContent();
=======

    @Override
    @Nullable
    public String getContent() {
        TextContent content = getInnerContent();
        if (content == null) {
            return null;
        }
        return content.getContent();
>>>>>>> 73caad52
    }

}<|MERGE_RESOLUTION|>--- conflicted
+++ resolved
@@ -9,24 +9,14 @@
 public class StreamingTextContent extends StreamingKernelContent<TextContent> {
 
     /**
-<<<<<<< HEAD
-     * Initializes a new instance of the {@code StreamingTextContent} class with a provided text content.
-=======
      * Initializes a new instance of the {@code StreamingTextContent} class with a provided text
      * content.
->>>>>>> 73caad52
      *
      * @param content The text content.
      */
     public StreamingTextContent(TextContent content) {
         super(content, 0, null, null);
     }
-
-<<<<<<< HEAD
-    @Override
-    public String getContent() {
-        return ((TextContent) getInnerContent()).getContent();
-=======
 
     @Override
     @Nullable
@@ -36,7 +26,6 @@
             return null;
         }
         return content.getContent();
->>>>>>> 73caad52
     }
 
 }